--- conflicted
+++ resolved
@@ -1,9 +1,4 @@
 import os
-<<<<<<< HEAD
-import VBBinaryLensing
-=======
-#import VBBinaryLensing
->>>>>>> 1831c037
 import numpy as np
 import VBMicrolensing
 
