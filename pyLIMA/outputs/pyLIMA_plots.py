--- conflicted
+++ resolved
@@ -563,17 +563,11 @@
 
             if Earth is True:
 
-<<<<<<< HEAD
-                source_E, source_N = astrometric_positions.astrometric_position(tel, pyLIMA_parameters)
+                source_E, source_N = astrometric_positions.astrometric_positions_of_the_source(tel, pyLIMA_parameters)
                 figure_axes[0].plot(source_E, source_N, c='k',label='Source')
                 figure_axes[0].plot(lens_E, lens_N, c='k', linestyle='--',label='Lens')
-=======
-                source_E, source_N = astrometric_positions.astrometric_positions_of_the_source(tel, pyLIMA_parameters)
-                figure_axe.plot(source_E, source_N, c='k',label='Source')
-                figure_axe.plot(lens_E, lens_N, c='k', linestyle='--',label='Lens')
->>>>>>> ec1ee535
-
-                for index in [-1, 0, 1]:
+
+                for index in [-2,-1, 0, 1, 2]:
 
                     try:
 
