# -*- coding: utf-8 -*-
"""
Created on Wed Oct 28 11:49:44 2015

@author: ebachelet
"""

import telnetlib

import numpy as np
from astropy import constants as astronomical_constants
from scipy import interpolate
import struct

from pyslalib import slalib

TIMEOUT_JPL = 120  # seconds. The time you allow telnetlib to discuss with JPL, see space_parallax.
JPL_TYPICAL_REQUEST_TIME_PER_LINE = 0.002  # seconds.


### Uncomment the following if the spacecraft dataset is huge! and also in optcallback
# MAX_WINDOW_WIDTH = 80 # Max Value: 65535
# MAX_WINDOW_HEIGHT = 65535 # Max Value: 65535

def horizons_obscodes(observatory):
    """Transform observatory names to JPL horizon codes.
    Write by Tim Lister, thanks :)

    :param str observatory: the satellite name you would like to obtain ephemeris. As to be in the dictionnary
           JPL_HORIZONS_ID (exact name matching!).

    :return: the JPL ID of your satellite.
    :rtype: int
    """

    JPL_HORIZONS_ID = {
        'Geocentric': '500',
        'Kepler': '-227',
        'Spitzer': '-79',
        'HST': '-48',
        'Gaia': '-139479',
        'New Horizons': '-98'
    }

    # Check if we were passed the JPL site code directly
    if (observatory in list(JPL_HORIZONS_ID.values())):
        OBSERVATORY_ID = observatory
    else:
        # Lookup observatory name in map, use ELP's code as a default if not found
        OBSERVATORY_ID = JPL_HORIZONS_ID.get(observatory, 'V37')

    return OBSERVATORY_ID


def optcallback(socket, command, option):
    """Write by Tim Lister, thanks :)
    """
    cnum = ord(command)
    onum = ord(option)
    if cnum == telnetlib.WILL:  # and onum == ECHO:
        socket.write(telnetlib.IAC + telnetlib.DONT + onum)
    if cnum == telnetlib.DO and onum == telnetlib.TTYPE:
        socket.write(telnetlib.IAC + telnetlib.WONT + telnetlib.TTYPE)

        ### Uncomment the following if the spacecraft dataset is huge! and also the global variables
        # at the begining of the module
        # width = struct.pack('H', MAX_WINDOW_WIDTH)
        # height = struct.pack('H', MAX_WINDOW_HEIGHT)
        # socket.send(telnetlib.IAC + telnetlib.SB + telnetlib.NAWS + width + height + telnetlib.IAC + telnetlib.SE)


def compute_parallax_curvature(piE, delta_positions):
    """ Compute the curvature induce by the parallax of from
    deltas_positions of a telescope.

    :param array_like piE: the microlensing parallax vector. Have a look :
                           http://adsabs.harvard.edu/abs/2004ApJ...606..319G
    :param array_like delta_positions: the delta_positions of the telescope. More details in microlparallax module.
    :return: delta_tau and delta_u, the shift introduce by parallax
    :rtype: array_like,array_like
    """

    delta_tau = np.dot(piE, delta_positions)
    delta_beta = np.cross(piE, delta_positions.T)

    return delta_tau, delta_beta


class MLParallaxes(object):
    """
    ######## Parallax module ########


    This module compute the parallax shifts due to different parallax effects.

    Attributes :

    event : the event object on which you perform the fit on. More details on the event module.

    parallax_model : The parallax effect you want to fit. Have to be a list containing the
    parallax model name
    and the reference time to_par (in JD unit). Example : ['Annual',2457000.0]

    AU : the astronomical unit,  as defined by astropy (in meter)

    speed_of_light : the speed light c,  as defined by astropy (in meter/second)

    Earth_radius : the Earth equatorial radius,  as defined by astropy (in meter)

    target_angles_in_the_sky : a list containing [RA,DEC] of the target in radians unit.

   :param event: the event object on which you perform the fit on. More details on the event module.
   :param parallax_model: The parallax effect you want to fit. Have to be a list containing the
   parallax model name
        and the to_par value. Example : ['Annual',2457000.0]

    """

    def __init__(self, event, parallax_model):
        """Initialization of the attributes described above."""

        self.event = event
        self.parallax_model = parallax_model[0]
        self.to_par = parallax_model[1]
        self.AU = astronomical_constants.au.value
        self.speed_of_light = astronomical_constants.c.value
        self.Earth_radius = astronomical_constants.R_earth.value

        self.target_angles_in_the_sky = [self.event.ra * np.pi / 180, self.event.dec * np.pi / 180]
        self.North_East_vectors_target()

    def North_East_vectors_target(self):
        """This function define the North and East vectors projected on the sky plane
        perpendicular to the line
        of sight (i.e the line define by RA,DEC of the event).
        """
        target_angles_in_the_sky = self.target_angles_in_the_sky
        Target = np.array(
            [np.cos(target_angles_in_the_sky[1]) * np.cos(target_angles_in_the_sky[0]),
             np.cos(target_angles_in_the_sky[1]) * np.sin(target_angles_in_the_sky[0]),
             np.sin(target_angles_in_the_sky[1])])

        self.East = np.array(
            [-np.sin(target_angles_in_the_sky[0]), np.cos(target_angles_in_the_sky[0]), 0.0])
        self.North = np.cross(Target, self.East)

    def HJD_to_JD(self, time_to_transform):
        """Transform the input time from HJD to JD.

        :param array_like time_to_transform: the numpy array containing the time in HJD you want
        to transform in JD.
        :return: the time in JD
        :rtype: array_like
        """
        AU = self.AU
        light_speed = self.speed_of_light

        time_correction = []
        # DTT=[]


        for time in time_to_transform:

            count = 0
            jd = np.copy(time)

            while count < 3:
                Earth_position = slalib.sla_epv(jd)
                Sun_position = -Earth_position[0]

                Sun_angles = slalib.sla_dcc2s(Sun_position)
                target_angles_in_the_sky = self.target_angles_in_the_sky

                Time_correction = np.sqrt(
                    Sun_position[0] ** 2 + Sun_position[1] ** 2 + Sun_position[
                        2] ** 2) * AU / light_speed * (
                                      np.sin(Sun_angles[1]) * np.sin(
                                          target_angles_in_the_sky[1]) + np.cos(
                                          Sun_angles[1]) * np.cos(
                                          target_angles_in_the_sky[1]) * np.cos(
                                          target_angles_in_the_sky[0] - Sun_angles[0])) / (
                                      3600 * 24.0)
                count = count + 1

        # DTT.append(slalib.sla_dtt(jd)/(3600*24))
        time_correction.append(Time_correction)

        JD = time_to_transform + np.array(time_correction)

        return JD

    def parallax_combination(self, telescope, annual_parallax=True):
        """ Compute, and set, the deltas_positions attributes of the telescope object
       inside the list of telescopes. deltas_positions is the offset between the position of the
       observatory at the time t, and the
       center of the Earth at the date to_par. More details on each parallax functions.

       :param object telescope:  a telescope object on which you want to set the deltas_positions
       due to parallax.

       """

        location = telescope.location

        time = telescope.lightcurve_flux[:, 0]
        delta_North = np.array([])
        delta_East = np.array([])

        if location == 'Earth':
            
            print('TELESCOPE LOCATION ON EARTH')
            exit()
            
            if (self.parallax_model == 'Annual'):
                telescope_positions = self.annual_parallax(time)

                delta_North = np.append(delta_North, telescope_positions[0])
                delta_East = np.append(delta_East, telescope_positions[1])

            if (self.parallax_model == 'Terrestrial'):
                altitude = telescope.altitude
                longitude = telescope.longitude
                latitude = telescope.latitude

                telescope_positions = -self.terrestrial_parallax(time, altitude, longitude, latitude)

                delta_North = np.append(delta_North, telescope_positions[0])
                delta_East = np.append(delta_East, telescope_positions[1])

            if (self.parallax_model == 'Full'):
                telescope_positions = self.annual_parallax(time)

                delta_North = np.append(delta_North, telescope_positions[0])
                delta_East = np.append(delta_East, telescope_positions[1])

                altitude = telescope.altitude
                longitude = telescope.longitude
                latitude = telescope.latitude

                telescope_positions = -self.terrestrial_parallax(time, altitude, longitude, latitude)

                delta_North += telescope_positions[0]
                delta_East += telescope_positions[1]

        else:

            if annual_parallax:
                print('USING ANNUAL PARALLAX')
                exit()
                telescope_positions = self.annual_parallax(time)
                delta_North = np.append(delta_North, telescope_positions[0])
                delta_East = np.append(delta_East, telescope_positions[1])

            name = telescope.spacecraft_name


            telescope_positions = -self.space_parallax(time, name, telescope)
            # import pdb;
            # pdb.set_trace()
<<<<<<< HEAD
            
            if annual_parallax:
                print('USING ANNUAL PARALLAX')
                exit()
                delta_North = delta_North + telescope_positions[0]
                delta_East = delta_East + telescope_positions[1]

            else:
                print('-> Telescope motion parallax only')
                delta_North = np.append(delta_North, telescope_positions[0])
                delta_East = np.append(delta_East, telescope_positions[1])
                
=======
            #delta_North = np.append(delta_North, telescope_positions[0])
            #delta_East = np.append(delta_East, telescope_positions[1])

            delta_North += telescope_positions[0]
            delta_East += telescope_positions[1]
>>>>>>> bd480846
        deltas_position = np.array([delta_North, delta_East])

        # set the attributes deltas_positions for the telescope object
        telescope.deltas_positions = deltas_position

    def annual_parallax(self, time_to_treat):
        """Compute the position shift due to the Earth movement. Please have a look on :
        "Resolution of the MACHO-LMC-5 Puzzle: The Jerk-Parallax Microlens Degeneracy"
        Gould, Andrew 2004. http://adsabs.harvard.edu/abs/2004ApJ...606..319G

        :param  time_to_treat: a numpy array containing the time where you want to compute this
        effect.
        :return: the shift induce by the Earth motion around the Sun
        :rtype: array_like

        **WARNING** : this is a geocentric point of view.
                      slalib use MJD time definition, which is MJD = JD-2400000.5
        """

        to_par_mjd = self.to_par - 2400000.5
        Earth_position_time_reference = slalib.sla_epv(to_par_mjd)
        Sun_position_time_reference = -Earth_position_time_reference[0]
        Sun_speed_time_reference = -Earth_position_time_reference[1]
        delta_Sun = []

        for time in time_to_treat:
            time_mjd = time - 2400000.5

            Earth_position = slalib.sla_epv(time_mjd)
            Sun_position = -Earth_position[0]
            delta_sun = Sun_position - (time_mjd - to_par_mjd) * Sun_speed_time_reference - Sun_position_time_reference

            delta_Sun.append(delta_sun.tolist())

        delta_Sun = np.array(delta_Sun)

        delta_Sun_projected = np.array(
            [np.dot(delta_Sun, self.North), np.dot(delta_Sun, self.East)])

        return delta_Sun_projected

    def terrestrial_parallax(self, time_to_treat, altitude, longitude, latitude):
        """ Compute the position shift due to the distance of the obervatories from the Earth
        center.
        Please have a look on :
        "Parallax effects in binary microlensing events"
        Hardy, S.J and Walker, M.A. 1995. http://adsabs.harvard.edu/abs/1995MNRAS.276L..79H

        :param  time_to_treat: a numpy array containing the time where you want to compute this
        effect.
        :param altitude: the altitude of the telescope in meter
        :param longitude: the longitude of the telescope in degree
        :param latitude: the latitude of the telescope in degree
        :return: the shift induce by the distance of the telescope to the Earth center.
        :rtype: array_like

        **WARNING** : slalib use MJD time definition, which is MJD = JD-2400000.5
        """

        radius = (self.Earth_radius + altitude) / self.AU
        Longitude = longitude * np.pi / 180.0
        Latitude = latitude * np.pi / 180.0

        delta_telescope = []
        for time in time_to_treat:
            time_mjd = time - 2400000.5
            sideral_time = slalib.sla_gmst(time_mjd)
            telescope_longitude = - Longitude - self.target_angles_in_the_sky[
                0] + sideral_time

            delta_telescope.append(radius * slalib.sla_dcs2c(telescope_longitude, Latitude))

        delta_telescope = np.array(delta_telescope)
        delta_telescope_projected = np.array(
            [np.dot(delta_telescope, self.North), np.dot(delta_telescope, self.East)])
        return delta_telescope_projected

    def space_parallax(self, time_to_treat, satellite_name, telescope):
        """ Compute the position shift due to the distance of the obervatories from the Earth
        center.
        Please have a look on :
        "Parallax effects in binary microlensing events"
        Hardy, S.J and Walker, M.A. 1995. http://adsabs.harvard.edu/abs/1995MNRAS.276L..79H

        :param  time_to_treat: a numpy array containing the time where you want to compute this
        effect.
        :param satellite_name: the name of the observatory. Have to be recognize by JPL HORIZON.
        :return: the shift induce by the distance of the telescope to the Earth center.
        :rtype: array_like
        **WARNING** : slalib use MJD time definition, which is MJD = JD-2400000.5
        """

        tstart = min(time_to_treat) - 1
        tend = max(time_to_treat) + 1
        print 'GOT TEL SPACECRAFT POS: ',len(telescope.spacecraft_positions)
        if len(telescope.spacecraft_positions) != 0:
        # allow to pass the user to give his own ephemeris
            satellite_positions = np.array(telescope.spacecraft_positions)
        else:
            #call JPL!
            print 'CALLING JPL'
            exit()
            satellite_positions = produce_horizons_ephem(satellite_name, tstart, tend, observatory='Geocentric',
                                                     step_size='60m', verbose=False)[1]

        satellite_positions = np.array(satellite_positions)
        dates = satellite_positions[:, 0].astype(float)
        ra = satellite_positions[:, 1].astype(float)
        dec = satellite_positions[:, 2].astype(float)
        distances = satellite_positions[:, 3].astype(float)

        interpolated_ra = interpolate.interp1d(dates, ra)
        interpolated_dec = interpolate.interp1d(dates, dec)
        interpolated_distance = interpolate.interp1d(dates, distances)

        print 'Valid time range: ',tstart, tend
        print 'Horizons table time range: ',dates.min(), dates.max()
        print 'Calculating for timestamp: ',time_to_treat
        ra_interpolated = interpolated_ra(time_to_treat)
        dec_interpolated = interpolated_dec(time_to_treat)
        distance_interpolated = interpolated_distance(time_to_treat)

        delta_satellite = []
        for index_time in range(len(time_to_treat)):
            delta_satellite.append(distance_interpolated[index_time] * slalib.sla_dcs2c(
                ra_interpolated[index_time] * np.pi / 180,
                dec_interpolated[index_time] * np.pi / 180))

        delta_satellite = np.array(delta_satellite)
        delta_satellite_projected = np.array(
            [np.dot(delta_satellite, self.North), np.dot(delta_satellite, self.East)])

        return delta_satellite_projected


def produce_horizons_ephem(body, start_time, end_time, observatory='ELP', step_size='60m',
                           verbose=False):
    """
    Write by Tim Lister. Thanks for sharing :) Produce RA,DEC and distance from the Geocentric Center.

    """
    # Lookup observatory name
    OBSERVATORY_ID = horizons_obscodes(observatory)
    body = horizons_obscodes(body)
    if (verbose):
        print("Observatory ID= ", OBSERVATORY_ID)

    tstart = 'JD' + str(start_time)

    if (verbose):
        print("tstart = ", tstart)

    tstop = 'JD' + str(end_time)
    # timeout = TIMEOUT_JPL
    expected_number_of_lines = (end_time - start_time) * 24
    timeout = max(JPL_TYPICAL_REQUEST_TIME_PER_LINE * expected_number_of_lines, 5)

    t = telnetlib.Telnet('horizons.jpl.nasa.gov', 6775)
    t.set_option_negotiation_callback(optcallback)
    data = t.read_until('Horizons> '.encode('utf-8'))
    if (verbose):
        print("data = ", data)
        #        print "hex string = %s\n\n" % binascii.hexlify(data)
    while (data.find('Horizons>'.encode('utf-8')) < 0):
        t.write('\n'.encode('utf-8'))
        data = t.read_until('Horizons> '.encode('utf-8'))
        if (verbose):
            print("data = ", data)
    t.write((body + '\n').encode('utf-8'))
    data = t.read_until('Select ... [E]phemeris, [F]tp, [M]ail, [R]edisplay, ?, <cr>: '.encode('utf-8'),
                        timeout)
    if len(data) == 0:
        print('No connection to JPL, sorry :(')
        flag = 'No connection to JPL'
        return flag

    if (verbose):
        print("data = ", data)
    if (data.find('phemeris'.encode('utf-8')) < 0):
        if (data.find('EXACT'.encode('utf-8')) >= 0):
            t.write('\n'.encode('utf-8'))
            data = t.read_until('Select ... [E]phemeris, [F]tp, [M]ail, [R]edisplay, ?, <cr>: '.encode('utf-8'),
                                timeout)
            if (verbose):
                print(data)
            useID = ''
        else:
            # then we have a conflict in the name.
            # e.g. Titan vs. Titania, or Mars vs. Mars Barycenter
            # Try to resolve by forcing an exact match.
            lines = data.split('\n')
            if (verbose):
                print("Multiple entries found, using exact match")
                print("nlines = %d" % (len(lines)))
            firstline = -1
            lastvalidline = -1
            l = 0
            useID = -1
            for line in lines:
                if (verbose):
                    print(line)
                if (line.find('-----') >= 0):
                    if (firstline == -1):
                        firstline = l + 1
                else:
                    tokens = line.split()
                    if (firstline >= 0 and lastvalidline == -1):
                        if (len(tokens) < 2):
                            lastvalidline = l - 1
                        elif (tokens[1] == body and len(tokens) < 3):
                            # The <3 is necessary to filter out entries for a planet's
                            # barycenter
                            useID = int(tokens[0])
                            useBody = tokens[1]
                            if (verbose):
                                print("Use instead the id = %s = %d" % (tokens[0], useID))
                l = l + 1
            if (useID == -1):
                # Try again with only the first letter capitalized, Probably not necessary
                body = str.upper(body[0]) + str.lower(body[1:])
                #          print "Try the exact match search again with body = ", body
                firstline = -1
                lastvalidline = -1
                l = 0
                for line in lines:
                    if (verbose):
                        print(line)
                    if (line.find('-----') >= 0):
                        if (firstline == -1):
                            firstline = l + 1
                    elif (firstline > 0):
                        if (verbose):
                            print("Splitting this line = %s" % (line))
                        tokens = line.split()
                        if (verbose):
                            print("length=%d,  %d tokens found" % (len(line), len(tokens)))
                        if (firstline >= 0 and lastvalidline == -1):
                            if (len(tokens) < 2):
                                # this is the final (i.e. blank) line in the list
                                lastvalidline = l - 1
                            elif (tokens[1] == body):
                                #                  print "%s %s is equal to %s." % (tokens[
                                # 0],tokens[1],body)
                                useID = int(tokens[0])
                                useBody = tokens[1]
                                if (len(tokens) < 3):
                                    if (verbose):
                                        print("Use instead the id = %s = %d" % (
                                            tokens[0], useID))
                                elif (len(tokens[2].split()) < 1):
                                    if (verbose):
                                        print("Use instead the id = ", tokens[0])
                            else:
                                if (verbose):
                                    print("%s %s is not equal to %s." % (
                                        tokens[0], tokens[1], body))
                    l = l + 1
            if (verbose):
                print("line with first possible source = ", firstline)
                print("line with last possible source = ", lastvalidline)
                print("first possible source = ", (lines[firstline].split())[1])
                print("last possible source = ", (lines[lastvalidline].split())[1])
                print("Writing ", useID)
            t.write((str(useID) + '\n').encode('utf-8'))
            data = t.read_until('Select ... [E]phemeris, [F]tp, [M]ail, [R]edisplay, ?, <cr>: '.encode('utf-8'))
            if (verbose):
                print(data)
    else:
        useID = ''

    t.write('e\n'.encode('utf-8'))
    data = t.read_until('Observe, Elements, Vectors  [o,e,v,?] : '.encode('utf-8'))
    if (verbose):
        print(data)
    t.write('o\n'.encode('utf-8'))
    data = t.read_until('Coordinate center [ <id>,coord,geo  ] : '.encode('utf-8'))
    if (verbose):
        print(data)
    t.write(('%s\n' % OBSERVATORY_ID).encode('utf-8'))
    data = t.read_until('[ y/n ] --> '.encode('utf-8'))
    pointer = data.find('----------------'.encode('utf-8'))
    ending = data[pointer:]
    lines = ending.split('\n'.encode('utf-8'))
    try:
        if (verbose):
            print("Parsing line = %s" % (lines))
        tokens = lines[1].split()
    except:
        print("Telescope code unrecognized by JPL.")
        return ([], [], [])

    if (verbose):
        print(data)
    obsname = ''
    for i in range(4, len(tokens)):
        obsname += (tokens[i]).decode('utf-8')
        if (i < len(tokens) + 1):
            obsname += ' '
    print("Confirmed Observatory name = ", obsname)
    if (useID != ''):
        print("Confirmed Target ID = %d = %s" % (useID, useBody))
    t.write('y\n'.encode('utf-8'))
    data = t.read_until('] : '.encode('utf-8'), 1)
    if (verbose):
        print(data)

    t.write((tstart + '\n').encode('utf-8'))
    data = t.read_until('] : '.encode('utf-8'), 1)
    if (verbose):
        print(data)
    t.write((tstop + '\n').encode('utf-8'))
    data = t.read_until(' ? ] : '.encode('utf-8'), timeout)
    if (verbose):
        print(data)
    t.write((step_size + '\n').encode('utf-8'))
    data = t.read_until(', ?] : '.encode('utf-8'), timeout)
    if (verbose):
        print(data)
    if (1 == 1):
        # t.write('n\n1,3,4,9,19,20,23,\nJ2000\n\n\nMIN\nDEG\nYES\n\n\nYES\n\n\n\n\n\n\n\n')
        t.write('n\n1,20,\nJ2000\n\n\JD\nMIN\nDEG\nYES\n\n\nYES\n\n\n\n\n\n\n100000\n\n'.encode('utf-8'))
    else:
        t.write('y\n'.encode('utf-8'))  # accept default output?
        data = t.read_until(', ?] : '.encode('utf-8'))  # ,timeout)
        if (verbose):
            print(data)
        t.write('1,3\n'.encode('utf-8'))

    t.read_until('$$SOE'.encode('utf-8'), timeout)
    data = t.read_until('$$EOE'.encode('utf-8'), timeout)
    if (verbose):
        print(data)

    t.close()
    lines = data.split('\n'.encode('utf-8'))
    horemp = []
    for hor_line in lines:
        if (verbose):
            print("hor_line = ", hor_line)
            print(len(hor_line.split()))
        data_line = True
        # print hor_line


        if (len(hor_line.split()) == 4):

            (time, raDegrees, decDegrees, light_dist) = hor_line.split()

        elif (len(hor_line.split()) == 0 or len(hor_line.split()) == 1):
            data_line = False
        else:
            data_line = False
            print("Wrong number of fields (", len(hor_line.split()), ")")
            print("hor_line=", hor_line)

        if (data_line == True):

            horemp_line = [time, raDegrees, decDegrees, light_dist]
            if (verbose):
                print(horemp_line)
            horemp.append(horemp_line)

            # Construct ephem_info
    ephem_info = {'obj_id': body,
                  'emp_sitecode': OBSERVATORY_ID,
                  'emp_timesys': '(UT)',
                  'emp_rateunits': '"/min'
                  }
    flag = 'Succes connection to JPL'
    print('Successfully ephemeris from JPL!')
    # import pdb;
    # pdb.set_trace()
    return flag, horemp<|MERGE_RESOLUTION|>--- conflicted
+++ resolved
@@ -189,7 +189,7 @@
 
         return JD
 
-    def parallax_combination(self, telescope, annual_parallax=True):
+    def parallax_combination(self, telescope):
         """ Compute, and set, the deltas_positions attributes of the telescope object
        inside the list of telescopes. deltas_positions is the offset between the position of the
        observatory at the time t, and the
@@ -207,10 +207,7 @@
         delta_East = np.array([])
 
         if location == 'Earth':
-            
-            print('TELESCOPE LOCATION ON EARTH')
-            exit()
-            
+
             if (self.parallax_model == 'Annual'):
                 telescope_positions = self.annual_parallax(time)
 
@@ -244,39 +241,20 @@
 
         else:
 
-            if annual_parallax:
-                print('USING ANNUAL PARALLAX')
-                exit()
-                telescope_positions = self.annual_parallax(time)
-                delta_North = np.append(delta_North, telescope_positions[0])
-                delta_East = np.append(delta_East, telescope_positions[1])
-
+            telescope_positions = self.annual_parallax(time)
+            delta_North = np.append(delta_North, telescope_positions[0])
+            delta_East = np.append(delta_East, telescope_positions[1])
             name = telescope.spacecraft_name
 
 
             telescope_positions = -self.space_parallax(time, name, telescope)
             # import pdb;
             # pdb.set_trace()
-<<<<<<< HEAD
-            
-            if annual_parallax:
-                print('USING ANNUAL PARALLAX')
-                exit()
-                delta_North = delta_North + telescope_positions[0]
-                delta_East = delta_East + telescope_positions[1]
-
-            else:
-                print('-> Telescope motion parallax only')
-                delta_North = np.append(delta_North, telescope_positions[0])
-                delta_East = np.append(delta_East, telescope_positions[1])
-                
-=======
             #delta_North = np.append(delta_North, telescope_positions[0])
             #delta_East = np.append(delta_East, telescope_positions[1])
 
             delta_North += telescope_positions[0]
             delta_East += telescope_positions[1]
->>>>>>> bd480846
         deltas_position = np.array([delta_North, delta_East])
 
         # set the attributes deltas_positions for the telescope object
@@ -371,14 +349,11 @@
 
         tstart = min(time_to_treat) - 1
         tend = max(time_to_treat) + 1
-        print 'GOT TEL SPACECRAFT POS: ',len(telescope.spacecraft_positions)
         if len(telescope.spacecraft_positions) != 0:
         # allow to pass the user to give his own ephemeris
             satellite_positions = np.array(telescope.spacecraft_positions)
         else:
             #call JPL!
-            print 'CALLING JPL'
-            exit()
             satellite_positions = produce_horizons_ephem(satellite_name, tstart, tend, observatory='Geocentric',
                                                      step_size='60m', verbose=False)[1]
 
@@ -392,9 +367,6 @@
         interpolated_dec = interpolate.interp1d(dates, dec)
         interpolated_distance = interpolate.interp1d(dates, distances)
 
-        print 'Valid time range: ',tstart, tend
-        print 'Horizons table time range: ',dates.min(), dates.max()
-        print 'Calculating for timestamp: ',time_to_treat
         ra_interpolated = interpolated_ra(time_to_treat)
         dec_interpolated = interpolated_dec(time_to_treat)
         distance_interpolated = interpolated_distance(time_to_treat)
