--- conflicted
+++ resolved
@@ -4,11 +4,9 @@
 
     if xallarap_model[0] == 'Circular':
 
-<<<<<<< HEAD
+
         xi_period = pyLIMA_parameters.xi_period*pyLIMA_parameters.tE#/365.25
-=======
-        xi_period = 10**pyLIMA_parameters.xi_period*pyLIMA_parameters.tE
->>>>>>> ba8ae50b
+
         xi_phase = pyLIMA_parameters.xi_phase
         xi_inclination = pyLIMA_parameters.xi_inclination
         
@@ -24,12 +22,10 @@
 def circular_xallarap(time, t0_xi, xi_period, xi_phase,
                       xi_inclination):
 
+    angular_velocity = 2*np.pi/xi_period#/365.25
 
-<<<<<<< HEAD
-    angular_velocity = 2*np.pi/xi_period#/365.25
-=======
     angular_velocity = 2*np.pi/xi_period
->>>>>>> ba8ae50b
+
     omega = angular_velocity*(time-t0_xi)+xi_phase
 
     separation_1 = np.cos(omega)-np.cos(xi_phase)
