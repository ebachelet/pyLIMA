--- conflicted
+++ resolved
@@ -418,11 +418,8 @@
 
         sampler.reset()
         MCMC_chains = None
-<<<<<<< HEAD
-
-=======
-       
->>>>>>> 867407ee
+
+
         # Final estimation using the previous output.
         for positions, probabilities, states in sampler.sample(final_positions, iterations= 5 * nlinks,
                                                                storechain=True):
